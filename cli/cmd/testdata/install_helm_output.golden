--- conflicted
+++ resolved
@@ -2275,8 +2275,6 @@
           name: linkerd-proxy-init-xtables-lock
       serviceAccountName: linkerd-tap
       volumes:
-<<<<<<< HEAD
-=======
       - name: tls
         secret:
           secretName: linkerd-sp-validator-tls
@@ -2512,7 +2510,6 @@
           name: linkerd-proxy-init-xtables-lock
       serviceAccountName: linkerd-tap
       volumes:
->>>>>>> 96f662df
       - configMap:
           name: linkerd-config
         name: config
